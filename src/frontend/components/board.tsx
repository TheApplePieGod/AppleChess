--- conflicted
+++ resolved
@@ -579,8 +579,7 @@
         const { whiteTurn, moveTime, searchDepth, movesConsidered, opening } = localHistory[historyIndex];
         return (
         <div style={{ display: "flex", flexDirection: this.state.width < 900 ? "column-reverse" : "row" }}>
-<<<<<<< HEAD
-            <div style={{ display: "flex", flexDirection: "column", marginRight: "20px", marginBottom: "50px", minWidth: "250px" }}>
+            <div style={{ display: "flex", flexDirection: "column", marginRight: "20px", marginBottom: "50px", minWidth: "250px", maxWidth: "250px" }}>
                 <div style={{ display: "flex", alignItems: "center" }}>
                     <Typography variant="h4" color="textSecondary">Bandersnatch</Typography>
                     <InfoButton title="Welcome">
@@ -638,30 +637,6 @@
                         The time in seconds allotted for the bot to make its move each turn
                     </InfoButton>
                 </div>
-=======
-            <div style={{ display: "flex", flexDirection: "column", marginRight: "20px", marginBottom: "50px", minWidth: "250px", maxWidth: "250px" }}>
-                <FormControlLabel
-                    control={<Checkbox checked={this.state.showNumbers} onChange={() => this.setState({ showNumbers: !this.state.showNumbers })} name="asd" />}
-                    label={<Typography color="textPrimary">Show Grid Numbers</Typography>}
-                />
-                <FormControlLabel
-                    control={<Checkbox checked={this.state.showValidMoves} onChange={() => this.setState({ showValidMoves: !this.state.showValidMoves })} />}
-                    label={<Typography color="textPrimary">Show Legal Moves</Typography>}
-                />
-                <FormControlLabel
-                    control={<Checkbox checked={this.state.botMoveAutoplay} onChange={() => this.setState({ botMoveAutoplay: !this.state.botMoveAutoplay })} />}
-                    label={<Typography color="textPrimary">Bot Autoplay</Typography>}
-                />
-                <FormControlLabel
-                    control={<Checkbox checked={this.state.playAgainstBot} onChange={() => this.setState({ playAgainstBot: !this.state.playAgainstBot })} />}
-                    label={<Typography color="textPrimary">Play Against Bot</Typography>}
-                />
-                <FormControlLabel
-                    control={<Checkbox checked={this.state.botIterative} onChange={() => this.setState({ botIterative: !this.state.botIterative })} />}
-                    label={<Typography color="textPrimary">Bot Iterative Deepening</Typography>}
-                />
-                <Typography style={{ lineHeight: "30px" }} color="textPrimary">{`Max bot move time (seconds)`}</Typography>
->>>>>>> 1065a85d
                 <Slider
                     value={this.state.botMaxMoveTime}
                     disabled={this.state.waitingForMove}
